/////////////////////////////////////////////////////////////////////////////////////////////////////
//                                       Horizon Game Server                                       //
//                                                                                                 //
//  This server software is part of a distributed system designed to facilitate communication      //
//  and data transfer between multiple child servers and a master server. Each child server        //
//  operates within a "Region map" managed by the master server, which keeps track of their        //
//  coordinates in a relative cubic light-year space. The coordinates are stored in 64-bit floats  //
//  to avoid coordinate overflow and to ensure high precision.                                     //
//                                                                                                 //
/////////////////////////////////////////////////////////////////////////////////////////////////////
 
///////////////////////////////////////////
// Import a few things to get us started //
///////////////////////////////////////////

use http::status;
use serde_json::{json, Value};
use socketioxide::extract::{AckSender, Bin, Data, SocketRef};
use std::sync::{Arc, Mutex};
use tokio::{main, task::spawn};
use tracing::{debug, info};
use viz::{future::ok, handler::ServiceHandler, serve, Response, Result, Router, Request, Body};
use PebbleVault;
use TerraForge;

// WARNING
// Import all structs (when we have a ton of structs this will be very bad but should be fine for now)

use structs::*;

/////////////////////////////////////
// Import the modules we will need //
/////////////////////////////////////

mod events;
mod macros;
mod structs;
mod subsystems;

///////////////////////////////////////////////////////////////
//                         WARNING                           //
// on_connect runs every time a new player connects to the   //
// server avoid putting memory hungry code here if possible! //
///////////////////////////////////////////////////////////////

fn on_connect(socket: SocketRef, Data(data): Data<Value>, players: Arc<Mutex<Vec<Player>>>) {
    println!("Starting subsystems for player: {}", socket.id.to_string());

    // Authenticate the user
    let player = Player {
        id: socket.id.to_string(),
        socket: socket.clone(),
        location: None, // Initialize with no location
    };

    players.lock().unwrap().push(player);
    println!("Player {} added to players list", socket.id.to_string());

    println!("Socket.IO connected: {:?} {:?}", socket.ns(), socket.id);
    socket.emit("connected", true).ok();
    socket.emit("auth", true).ok();
        
    /////////////////////////////////////////////////////////
    // Setup external event listeners for the more complex //
    // systems                                             //
    /////////////////////////////////////////////////////////
    
    //subsystems::actors::main::main::main;

    subsystems::game_logic::init();
    subsystems::chat::init(socket.clone());
    subsystems::leaderboard::init();
    subsystems::level_data::init();
    subsystems::logging::init();
    subsystems::notifications::init();

    // subsystems::player_data::init(socket.clone());
    
    ////////////////////////////////////////////////////////
    // Register some additional custom events with our    // 
    // socket server. Your custom events will be          //
    // registered here as well as in the ./events/mod.rs  //
    // file                                               //
    ////////////////////////////////////////////////////////
    
    define_event!(socket, 
        "test", events::test::main(),
        );

    let players_clone = Arc::clone(&players);
    
    ////////////////////////////////////////////////////////////////////////////////
    //                                 TEMPORARY                                  //
    // see subsystems/player_data.rs this code will be moved there in the future  //
    ////////////////////////////////////////////////////////////////////////////////

    socket.on(
        "UpdatePlayerLocation",
        move |socket: SocketRef, Data::<Value>(data), Bin(bin)| {
            info!(
                "Received event: UpdatePlayerLocation with data: {:?} and bin: {:?}",
                data, bin
            );
            // Extract location from data
            match serde_json::from_value::<Location>(data.clone()) {
                Ok(location) => {
                    let mut players: std::sync::MutexGuard<Vec<Player>> = players_clone.lock().unwrap();
                    if let Some(player) = players.iter_mut().find(|p: &&mut Player| p.id == socket.id.to_string())
                    {
                        player.location = Some(location);
                        info!("Updated player location: {:?}", player);
                    } else {
                        info!("Player not found: {}", socket.id);
                    }
                }
                Err(err) => {
                    info!("Failed to parse location: {:?}", err);
                }
            }
            socket.bin(bin).emit("message-back", data).ok();
        },
    );

    socket.on(
        "message-with-ack",
        move |Data::<Value>(data), ack: AckSender, Bin(bin)| {
            info!(
                "Received event: message-with-ack with data: {:?} and bin: {:?}",
                data, bin
            );
            ack.bin(bin).send(data).ok();
        },
    );

    let players_clone: Arc<Mutex<Vec<Player>>> = Arc::clone(&players);
    socket.on(
        "getOnlinePlayers",
        move |socket: SocketRef, _: Data<Value>, _: Bin| {
            info!("Responding with online players list");
            let players: std::sync::MutexGuard<Vec<Player>> = players_clone.lock().unwrap();
            let online_players_json = serde_json::to_value(
                players
                    .iter()
                    .map(|player| json!({ "id": player.id }))
                    .collect::<Vec<_>>(),
            )
            .unwrap();
            debug!("Player Array as JSON: {}", online_players_json);
            socket.emit("onlinePlayers", online_players_json).ok();
        },
    );

    let players_clone: Arc<Mutex<Vec<Player>>> = Arc::clone(&players);

    socket.on(
        "getPlayersWithLocations",
        move |socket: SocketRef, _: Data<Value>, _: Bin| {
            info!("Responding with players and locations list");
            let players: std::sync::MutexGuard<Vec<Player>> = players_clone.lock().unwrap();
            let players_with_locations_json = serde_json::to_value(
                players
                    .iter()
                    .map(|player| json!({ "id": player.id, "location": player.location }))
                    .collect::<Vec<_>>(),
            )
            .unwrap();
            info!(
                "Players with Locations as JSON: {}",
                players_with_locations_json
            );
            let players = vec![players_with_locations_json];
            socket.emit("playersWithLocations", &players).ok();
        },
    );

    let players_clone: Arc<Mutex<Vec<Player>>> = Arc::clone(&players);
    socket.on("broadcastMessage", move |Data::<Value>(data), _: Bin| {
        let players: std::sync::MutexGuard<Vec<Player>> = players_clone.lock().unwrap();
        for player in &*players {
            player.socket.emit("broadcastMessage", data.clone()).ok();
        }
    });
}


// This handels redirecting browser users to the master server to see the dashboard
async fn redirect_to_master_panel(_req: Request) -> Result<Response> {
    let response = Response::builder()
        .status(302)
        .header("Location", "https://google.com")
        .body(Body::empty())
        .unwrap();
    println!("Someone tried to access this server via a browser, redirecting them to the master dashboard");
    Ok(response)
}

#[main]
async fn main() -> Result<(), Box<dyn std::error::Error>> {

    /////////////////////////////
    // SERVER STARTUP SEQUENCE //
    /////////////////////////////

    // Show branding
    subsystems::startup::main();

    // this is in it's own thread so it does not take up the main thread because this task runs
    // throughout the lifetime of the server and would prevent anything else from running
    let _terraforge_thread = spawn(async {
<<<<<<< HEAD
        // this is in it's own thread to not take up the main thread. because otherwise that would
        // be catastrophically bad for performance, because then the tasks would not complete.
        TerraForge::main();
=======
        // TerraForge code here
>>>>>>> 4c40cca8
    });
    
    println!("{}", PebbleVault::greet("Rust"));
    let db = PebbleVault::create_db();

    ////////////////////////////////////////////////////////////////////////
    //                              DEBUG ONLY                            //
    // The code below allows for the creation of some test bodies within  //
    // pebblevault, this is normally done automatically by TerraForge.    //
    ////////////////////////////////////////////////////////////////////////
    
    // PebbleVault::create_spatial_index(db, "SpaceBody", "1");
    // PebbleVault::create_galaxy(db, "Galaxy", "Artermis");
    // PebbleVault::create_galaxy(db, "Galaxy", "Athena");
    // PebbleVault::create_galaxy(db, "Galaxy", "Hades");
    // PebbleVault::get_k_nearest_galaxies(db, "Artermis");

    // Define a place to put new players
    let players: Arc<Mutex<Vec<Player>>> = Arc::new(Mutex::new(Vec::new()));
    let (svc, io) = socketioxide::SocketIo::new_svc();
    let players_clone: Arc<Mutex<Vec<Player>>> = players.clone();

    // Handle New player connections
    io.ns("/", move |socket: SocketRef, data: Data<Value>| {
        println!("Player Connected!");
        on_connect(socket, data, players_clone.clone())
    });
    
    //Create a router to handel incoming connections
    let app = Router::new()
        // If the user sends a GET request we redirect them to
        // the master server which hosts the horizon dashboard
        // if the master server itself has a master it too will
        // redirect them until they reach the highest level master
        // server

        .get("/", redirect_to_master_panel)

        // This is an any connection that is not handled above,
        // we cosider these legitimate players and treat their
        // request as them attempting to join the server
        .any("/*", ServiceHandler::new(svc));


    info!("Starting server");
    
    // Define a listener on port 3000
    let listener: tokio::net::TcpListener = tokio::net::TcpListener::bind("0.0.0.0:3000").await.unwrap();
    
    // Print any errors encountered while creating the listener
    if let Err(e) = serve(listener, app).await {
        println!("{}", e);
    }
    Ok(())
}<|MERGE_RESOLUTION|>--- conflicted
+++ resolved
@@ -207,13 +207,9 @@
     // this is in it's own thread so it does not take up the main thread because this task runs
     // throughout the lifetime of the server and would prevent anything else from running
     let _terraforge_thread = spawn(async {
-<<<<<<< HEAD
         // this is in it's own thread to not take up the main thread. because otherwise that would
         // be catastrophically bad for performance, because then the tasks would not complete.
         TerraForge::main();
-=======
-        // TerraForge code here
->>>>>>> 4c40cca8
     });
     
     println!("{}", PebbleVault::greet("Rust"));
