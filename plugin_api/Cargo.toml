--- conflicted
+++ resolved
@@ -25,10 +25,4 @@
 chronos_plugin = { path = "../plugins/chronos_plugin", version = "0.1.0" }
 pebblevault_plugin = { path = "../plugins/pebblevault_plugin", version = "0.1.0" }
 player_lib = { path = "../plugins/player_lib", version = "0.1.0" }
-<<<<<<< HEAD
-stars_beyond_plugin = { path = "../plugins/stars_beyond", version = "0.1.0" }
-unreal_adapter = { path = "../plugins/unreal_adapter", version = "0.1.0" }
-unreal_adapter_horizon = { path = "../plugins/unreal_adapter_horizon", version = "0.1.0" }
-=======
->>>>>>> 9030827b
 ###### END AUTO-GENERATED PLUGIN DEPENDENCIES ######