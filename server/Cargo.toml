[package]
name = "horizon-server"
version = "0.13.0"
edition = "2021"

[dependencies]
# PLUGIN API, DO NOT REMOVE
plugin_api = {path = "../plugin_api/"}

# DEFAULT DEPENDENCIES
anyhow = "1.0.93"
axum = "0.7.9"
env_logger = "0.11.5"
lazy_static = "1.5.0"
serde = { version = "1.0.215", features = ["derive"] }
serde_json = "1.0.133"
socketioxide = "0.15.1"
tokio = { version = "1.41.1", features = ["rt-multi-thread"] }
horizon_logger = "0.1.0" 
once_cell = "1.20.2"
horizon_data_types = "0.4.0"
rmpv = "1.3.0"
ctrlc = { version = "3.4.5", features = ["termination"] }
parking_lot = "0.12.3"
rayon = "1.10.0"
futures = "0.3.31"
PebbleVault = "0.6.1"
uuid = "1.11.0"
nalgebra = "0.33.2"
rstar = "0.12.2"
<<<<<<< HEAD
horizon-plugin-api = "0.1.7"
=======
horizon-plugin-api = "0.1.9"
>>>>>>> a2b22b8d

# ADD ANY CUSTOM DEPENDENCIES BELOW

# END CUSTOM DEPENDENCIES
<|MERGE_RESOLUTION|>--- conflicted
+++ resolved
@@ -20,6 +20,7 @@
 once_cell = "1.20.2"
 horizon_data_types = "0.4.0"
 rmpv = "1.3.0"
+dhat = "0.3.3"
 ctrlc = { version = "3.4.5", features = ["termination"] }
 parking_lot = "0.12.3"
 rayon = "1.10.0"
@@ -28,11 +29,7 @@
 uuid = "1.11.0"
 nalgebra = "0.33.2"
 rstar = "0.12.2"
-<<<<<<< HEAD
-horizon-plugin-api = "0.1.7"
-=======
 horizon-plugin-api = "0.1.9"
->>>>>>> a2b22b8d
 
 # ADD ANY CUSTOM DEPENDENCIES BELOW
 
