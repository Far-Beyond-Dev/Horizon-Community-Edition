//-----------------------------------------------------------------------------
// Multi-Threaded SocketIO Server Implementation
//   - Manages multiple threads for handling player connections
//   - Uses SocketIO for real-time communication with clients
//   - Configurable server settings
//   - Logging with Horizon Logger
//   - Server state management with lazy_static
//   - Horizon Server and Horizon Thread structs
//   - Socket event handlers for message and ack events
//   - Server startup with axum web framework
//   - Server configuration with config module
//
//-----------------------------------------------------------------------------
//   Written by: Tristan James Poland, and Caznix
//-----------------------------------------------------------------------------

use crate::LOGGER;
use anyhow::{Context, Result};
use axum::{routing::get, serve, Router};
use config::ServerConfig;
use horizon_data_types::Player;
use horizon_plugin_api::LoadedPlugin;
use std::time::Duration;
use horizon_logger::{log_critical, log_debug, log_error, log_info, log_warn};
use parking_lot::RwLock;
use plugin_api::{Plugin, Pluginstate};
use horizon_plugin_api::LoadedPlugin;
use socketioxide::{
    extract::{AckSender, Data, SocketRef},
    SocketIo,
};
use std::{collections::HashMap};
use std::sync::Arc;
use tokio::sync::Mutex;
use uuid::Uuid;
pub mod config;
<<<<<<< HEAD
pub mod event_rep;
pub mod vault_lib;
=======
mod event_rep;
use plugin_api::plugin_imports::*;
use lazy_static::lazy_static;


lazy_static! {
    static ref SERVER: Server = Server::new().unwrap();
}

>>>>>>> a2b22b8d

// Server state management

//-----------------------------------------------------------------------------
// Horizon Server Struct
//-----------------------------------------------------------------------------
pub struct HorizonServer {
    config: Arc<ServerConfig>,
    threads: RwLock<Vec<Arc<HorizonThread>>>,
    total_timings: RwLock<HashMap<String, Duration>>,
}

struct Server {
    instance: Arc<RwLock<HorizonServer>>,
}

impl Server {
    fn new() -> Result<Self> {
        Ok(Self {
            instance: Arc::new(RwLock::new(HorizonServer::new()?)),
        })
    }
    fn get_instance(&self) -> Arc<RwLock<HorizonServer>> {
        Arc::clone(&self.instance)
    }
}

impl HorizonServer {
    fn new() -> Result<Self> {
        Ok(Self {
            config: config::server_config().expect("Failed to load server config"),
            threads: RwLock::new(Vec::new()),
            total_timings: RwLock::new(HashMap::new()),
        })
    }

    fn spawn_thread(&self) -> Result<usize> {
        let thread = HorizonThread::new();
        let plugins_loaddata = thread.plugins_loaddata.clone();
        let thread_id = {
            let mut threads = self.threads.write();
            threads.push(thread.into());
            let id = threads.len() - 1;
            id
        };
        

        plugins_loaddata.0.iter().for_each(|(name, _)| {
            plugins_loaddata.1.get(name).map(|duration| {
            let mut total_timings = self.total_timings.write();
            total_timings.entry(name.to_string())
                .and_modify(|e| *e += *duration)
                .or_insert(*duration);
            });
        });

        Ok(thread_id)
    }
}

//-----------------------------------------------------------------------------
// Horizon Thread Structhorizon_plugin_api::Plugin
//-----------------------------------------------------------------------------
struct HorizonThread {
    players: Mutex<Vec<Player>>,
<<<<<<< HEAD
    plugins_loaddata: (HashMap<&'static str, LoadedPlugin>, HashMap<&'static str, Duration>),
    plugins: HashMap<std::string::String, (Pluginstate, Plugin)>,
=======
    plugins: HashMap<String, LoadedPlugin>,
>>>>>>> a2b22b8d
    handle: tokio::task::JoinHandle<()>,
}

impl HorizonThread {
    fn new() -> Self {
        let plugin_manager = plugin_api::PluginManager::new();
<<<<<<< HEAD
        let plugins_loaddata = &plugin_manager.load_all();
        let plugins = plugin_manager.get_plugins();
        Self {
            players: Mutex::new(Vec::new()),
            plugins: plugins,
            plugins_loaddata: plugins_loaddata.clone(),
=======
        let plugins = plugin_manager.load_all();
        Self {
            players: Mutex::new(Vec::new()),
            plugins,
>>>>>>> a2b22b8d
            handle: tokio::spawn(async move {
                loop {
                    tokio::time::sleep(std::time::Duration::from_millis(10)).await;
                }
            }),
        }
    }

    fn id(&self) -> usize {
        self.players
            .try_lock()
            .map(|players| players.len())
            .unwrap_or(usize::MAX)
    }

    async fn add_player(&self, player: Player) -> Result<()> {
        let mut players = self.players.lock().await;
        players.push(player);
        Ok(())
    }

    // async fn remove_player(&self, player_id: &str) -> Result<bool> {
    //     let mut players = self.players.lock().await;
    //     if let Some(pos) = players.iter().position(|p| p.id == player_id) {
    //         players.remove(pos);
    //         Ok(true)
    //     } else {
    //         Ok(false)
    //     }
    // }
}

//-----------------------------------------------------------------------------
// Socket event handlers
//-----------------------------------------------------------------------------
async fn handle_socket_message(socket: SocketRef, Data(data): Data<serde_json::Value>) {
    log_debug!(LOGGER, "SOCKET EVENT", "Received message");
    if let Err(e) = socket.emit("message-back", &data) {
        log_error!(LOGGER, "SOCKET EVENT", "Failed to send message back: {}", e);
    }
}

async fn handle_socket_ack(Data(data): Data<serde_json::Value>, ack: AckSender) {
    log_debug!(LOGGER, "SOCKET EVENT", "Received message with ack");
    if let Err(e) = ack.send(&data) {
        log_error!(LOGGER, "SOCKET EVENT", "Failed to send ack: {}", e);
    }
}

fn on_connect(socket: SocketRef, Data(data): Data<serde_json::Value>) {
    //socket.on("connect", |socket: SocketRef, _| {
        log_info!(LOGGER, "SOCKET NET", "New connection from {}", socket.id);
    //});

    if let Err(e) = socket.emit("auth", &data) {
        log_error!(LOGGER, "SOCKET NET", "Failed to send auth: {}", e);
        return;
    }

    // TODO: Implement proper thread management via round robin
    let threadid = 0;

    let server_instance = SERVER.get_instance();
    let server_instance_read = server_instance.read();
    let threads = server_instance_read.threads.read();
    
    socket.on("message", handle_socket_message);
    socket.on("message-with-ack", handle_socket_ack);

    let player = horizon_data_types::Player::new(
            socket.clone(),
            Uuid::new_v4()
        );
    
    let target_thread = Arc::clone(&threads[threadid]);
    target_thread.add_player(player.clone());
    
    let player_arc: Arc<horizon_data_types::Player> = Arc::new(player);
    let unreal_adapter = plugin_api::get_plugin!(unreal_adapter_horizon, target_thread.plugins);
    unreal_adapter.player_joined(socket, player_arc);


}

//-----------------------------------------------------------------------------
// Server startup
//-----------------------------------------------------------------------------
pub async fn start() -> anyhow::Result<()> {
    let start_time = std::time::Instant::now();

    let (layer, io) = SocketIo::new_layer();
<<<<<<< HEAD
    let server = Server::new()?;
    let thread_count = config::SERVER_CONFIG
        .get()
        .map(|config: &Arc<ServerConfig>| config.num_thread_pools)
        .unwrap();

    let address = config::SERVER_CONFIG
        .get()
        .map(|config: &Arc<ServerConfig>| config.address.clone())
        .unwrap();

    let port = config::SERVER_CONFIG
        .get()
        .map(|config: &Arc<ServerConfig>| config.port)
        .unwrap();

    // Create futures for spawning threads
    let spawn_futures: Vec<_> = (0..thread_count)
        .map(|_| {
            let server_instance = server.get_instance();
            async move {
                server_instance.read().spawn_thread()
=======
    // Initialize server state so we can spawn threads

    let thread_count = config::SERVER_CONFIG
        .get()
        .map(|config| config.num_thread_pools)
        .unwrap_or_default();

    let thread_count = 32;

    println!("Preparing to start {} threads", thread_count);
    // Start 10 threads initially for handling player connections

    //let handles = Vec::new();

    let handles = Arc::new(Mutex::new(Vec::new()));
    let server_instance = &SERVER.get_instance();
    let spawn_futures: Vec<_> = (0..thread_count).map(|_| {
        println!("Spawning thread");

        let handles = handles.clone();
        async move {
            if let Ok(thread_id) = server_instance.read().spawn_thread() {
                println!("Attempting to obtain handles lock");
                handles.lock().await.push(thread_id);
                println!("Handle lock obtained");

                println!("Thread spawned: {}", thread_id);
            } else {
                println!("Failed to spawn thread");
>>>>>>> a2b22b8d
            }
        })
        .collect();

    // Wait for all threads to complete spawning
    let thread_results = futures::future::join_all(spawn_futures).await;
    
    // Now that all threads have completed, we can safely access timing data
    {
        let total_timings = server.instance.read().total_timings.read().clone();
        total_timings.iter().for_each(|(name, duration)| {
            log_info!(LOGGER, "SERVER", "Plugin {} took {:?}", name, duration);
        });
    }

    log_info!(LOGGER, "SERVER", "Spawned {} threads", thread_count);
    let elapsed = start_time.elapsed();
    log_info!(LOGGER, "SERVER", "Server initialization took {:?}", elapsed);

<<<<<<< HEAD
    // Configure socket namespaces and start server
    io.ns("/", on_connect);
    io.ns("/custom", on_connect);
    
=======

    // Configure socket namespaces
    io.ns("/", on_connect);
    io.ns("/custom", on_connect);
    println!("Accepting socket connections");
    // Build the application with routes
>>>>>>> a2b22b8d
    let app = Router::new()
        .route("/", get(|| async { "Horizon Server Running" }))
        .layer(layer);

<<<<<<< HEAD
    let full_address = format!("{}:{}", address, port);
    log_info!(LOGGER, "SOCKET NET", "Starting server on {}", full_address);
=======
    futures::future::join_all(spawn_futures).await;

    log_info!(LOGGER, "SERVER", "Spawned {} threads", thread_count);
    let elapsed = start_time.elapsed();
    log_info!(LOGGER, "SERVER", "Server initialization took {:?}", elapsed);
>>>>>>> a2b22b8d

    let listener = tokio::net::TcpListener::bind(&full_address)
        .await
        .context(format!("Failed to bind to {}", full_address))?;
    axum::serve(listener, app)
        .await
        .context("Failed to start server")?;
    Ok(())
}<|MERGE_RESOLUTION|>--- conflicted
+++ resolved
@@ -19,8 +19,6 @@
 use axum::{routing::get, serve, Router};
 use config::ServerConfig;
 use horizon_data_types::Player;
-use horizon_plugin_api::LoadedPlugin;
-use std::time::Duration;
 use horizon_logger::{log_critical, log_debug, log_error, log_info, log_warn};
 use parking_lot::RwLock;
 use plugin_api::{Plugin, Pluginstate};
@@ -34,10 +32,6 @@
 use tokio::sync::Mutex;
 use uuid::Uuid;
 pub mod config;
-<<<<<<< HEAD
-pub mod event_rep;
-pub mod vault_lib;
-=======
 mod event_rep;
 use plugin_api::plugin_imports::*;
 use lazy_static::lazy_static;
@@ -47,7 +41,6 @@
     static ref SERVER: Server = Server::new().unwrap();
 }
 
->>>>>>> a2b22b8d
 
 // Server state management
 
@@ -55,9 +48,8 @@
 // Horizon Server Struct
 //-----------------------------------------------------------------------------
 pub struct HorizonServer {
-    config: Arc<ServerConfig>,
+    config: ServerConfig,
     threads: RwLock<Vec<Arc<HorizonThread>>>,
-    total_timings: RwLock<HashMap<String, Duration>>,
 }
 
 struct Server {
@@ -78,15 +70,13 @@
 impl HorizonServer {
     fn new() -> Result<Self> {
         Ok(Self {
-            config: config::server_config().expect("Failed to load server config"),
+            config: *config::server_config()?,
             threads: RwLock::new(Vec::new()),
-            total_timings: RwLock::new(HashMap::new()),
         })
     }
 
     fn spawn_thread(&self) -> Result<usize> {
         let thread = HorizonThread::new();
-        let plugins_loaddata = thread.plugins_loaddata.clone();
         let thread_id = {
             let mut threads = self.threads.write();
             threads.push(thread.into());
@@ -95,15 +85,6 @@
         };
         
 
-        plugins_loaddata.0.iter().for_each(|(name, _)| {
-            plugins_loaddata.1.get(name).map(|duration| {
-            let mut total_timings = self.total_timings.write();
-            total_timings.entry(name.to_string())
-                .and_modify(|e| *e += *duration)
-                .or_insert(*duration);
-            });
-        });
-
         Ok(thread_id)
     }
 }
@@ -113,31 +94,17 @@
 //-----------------------------------------------------------------------------
 struct HorizonThread {
     players: Mutex<Vec<Player>>,
-<<<<<<< HEAD
-    plugins_loaddata: (HashMap<&'static str, LoadedPlugin>, HashMap<&'static str, Duration>),
-    plugins: HashMap<std::string::String, (Pluginstate, Plugin)>,
-=======
     plugins: HashMap<String, LoadedPlugin>,
->>>>>>> a2b22b8d
     handle: tokio::task::JoinHandle<()>,
 }
 
 impl HorizonThread {
     fn new() -> Self {
         let plugin_manager = plugin_api::PluginManager::new();
-<<<<<<< HEAD
-        let plugins_loaddata = &plugin_manager.load_all();
-        let plugins = plugin_manager.get_plugins();
-        Self {
-            players: Mutex::new(Vec::new()),
-            plugins: plugins,
-            plugins_loaddata: plugins_loaddata.clone(),
-=======
         let plugins = plugin_manager.load_all();
         Self {
             players: Mutex::new(Vec::new()),
             plugins,
->>>>>>> a2b22b8d
             handle: tokio::spawn(async move {
                 loop {
                     tokio::time::sleep(std::time::Duration::from_millis(10)).await;
@@ -229,30 +196,6 @@
     let start_time = std::time::Instant::now();
 
     let (layer, io) = SocketIo::new_layer();
-<<<<<<< HEAD
-    let server = Server::new()?;
-    let thread_count = config::SERVER_CONFIG
-        .get()
-        .map(|config: &Arc<ServerConfig>| config.num_thread_pools)
-        .unwrap();
-
-    let address = config::SERVER_CONFIG
-        .get()
-        .map(|config: &Arc<ServerConfig>| config.address.clone())
-        .unwrap();
-
-    let port = config::SERVER_CONFIG
-        .get()
-        .map(|config: &Arc<ServerConfig>| config.port)
-        .unwrap();
-
-    // Create futures for spawning threads
-    let spawn_futures: Vec<_> = (0..thread_count)
-        .map(|_| {
-            let server_instance = server.get_instance();
-            async move {
-                server_instance.read().spawn_thread()
-=======
     // Initialize server state so we can spawn threads
 
     let thread_count = config::SERVER_CONFIG
@@ -282,57 +225,32 @@
                 println!("Thread spawned: {}", thread_id);
             } else {
                 println!("Failed to spawn thread");
->>>>>>> a2b22b8d
             }
-        })
-        .collect();
-
-    // Wait for all threads to complete spawning
-    let thread_results = futures::future::join_all(spawn_futures).await;
-    
-    // Now that all threads have completed, we can safely access timing data
-    {
-        let total_timings = server.instance.read().total_timings.read().clone();
-        total_timings.iter().for_each(|(name, duration)| {
-            log_info!(LOGGER, "SERVER", "Plugin {} took {:?}", name, duration);
-        });
-    }
-
-    log_info!(LOGGER, "SERVER", "Spawned {} threads", thread_count);
-    let elapsed = start_time.elapsed();
-    log_info!(LOGGER, "SERVER", "Server initialization took {:?}", elapsed);
-
-<<<<<<< HEAD
-    // Configure socket namespaces and start server
-    io.ns("/", on_connect);
-    io.ns("/custom", on_connect);
-    
-=======
+        }
+    }).collect();
+
 
     // Configure socket namespaces
     io.ns("/", on_connect);
     io.ns("/custom", on_connect);
     println!("Accepting socket connections");
     // Build the application with routes
->>>>>>> a2b22b8d
     let app = Router::new()
         .route("/", get(|| async { "Horizon Server Running" }))
         .layer(layer);
-
-<<<<<<< HEAD
-    let full_address = format!("{}:{}", address, port);
-    log_info!(LOGGER, "SOCKET NET", "Starting server on {}", full_address);
-=======
+    // Start the server
+    let address = "0.0.0.0:3000";
+    log_info!(LOGGER, "SOCKET NET", "Starting server on {}", address);
+
     futures::future::join_all(spawn_futures).await;
 
     log_info!(LOGGER, "SERVER", "Spawned {} threads", thread_count);
     let elapsed = start_time.elapsed();
     log_info!(LOGGER, "SERVER", "Server initialization took {:?}", elapsed);
->>>>>>> a2b22b8d
-
-    let listener = tokio::net::TcpListener::bind(&full_address)
+
+    let listener = tokio::net::TcpListener::bind(&address)
         .await
-        .context(format!("Failed to bind to {}", full_address))?;
+        .context(format!("Failed to bind to {}", address))?;
     axum::serve(listener, app)
         .await
         .context("Failed to start server")?;
