use horizon_data_types::Player;
use socketioxide::extract::SocketRef;
pub use horizon_plugin_api::{Plugin, Pluginstate, LoadedPlugin};
use parking_lot::RwLock;
use std::sync::Arc;
use std::collections::HashMap;

pub trait PluginAPI {    
    fn player_joined(&self, socket: SocketRef, player: Arc<RwLock<horizon_data_types::Player>>);   
}

pub trait PluginConstruct {
    fn get_structs(&self) -> Vec<&str>;
    // If you want default implementations, mark them with 'default'
    fn new(plugins: HashMap<String, (Pluginstate, Plugin)>) -> Plugin;
    
}

impl PluginConstruct for Plugin {
    #[allow(unused_variables)]
    fn new(plugins: HashMap<String, (Pluginstate, Plugin)>) -> Plugin {        
        Plugin {}
    }

    fn get_structs(&self) -> Vec<&str> {
        vec!["MyPlayer"]
    }
}

impl PluginAPI for Plugin {
    fn player_joined(&self, socket: SocketRef, player: Arc<RwLock<horizon_data_types::Player>>) {
        println!("player_lib");
        setup_listeners(socket, player);
    }
}

//-----------------------------------------------------------------------------
// Plugin Implementation
//-----------------------------------------------------------------------------

<<<<<<< HEAD
pub type HorizonPlayer = (Character,Player);

/// The player character struct
///  - name: The player character's human-readable name
///  - health: The player character's health
///  - position: The player character's world position
///  - rotation: The player character's world rotation
///  - scale: The player character's world scale
///  - accelleration: The player character's world accelleration
///  - animations: The player character's animations
///  - model: The player character's model
///  - texture: The player character's texture
///  - keybones: The player character's keybones

pub struct Character {
    pub name:          String,           // The player character's human-readable name
    pub health:        i64,              // The player character's health
    pub position:      (f64, f64, f64),  // The player character's world position
    pub rotation:      (f64, f64, f64),  // The player character's world rotation
    pub scale:         (f64, f64, f64),  // The player character's world scale
    pub accelleration: (f64, f64, f64),  // The player character's world accelleration
    pub animations:    Vec<String>,      // The player character's animations
    pub model:         String,           // The player character's model
    pub texture:       String,           // The player character's texture
    pub keybones:      Vec<[f64; 9]>     // The player character's keybones
}

impl Character {
    /// Create a new player character
    pub fn new(
        name:          String,
        health:        i64,
        position:      (f64, f64, f64),
        rotation:      (f64, f64, f64),
        scale:         (f64, f64, f64),
        accelleration: (f64, f64, f64),
        animations:    Vec<String>,
        model:         String,
        texture:       String,
        keybones:      Vec<[f64; 9]>,
    ) -> Self {
        Self {
            name,
            health,
            position,
            rotation,
            scale,
            accelleration,
            animations,
            model,
            texture,
            keybones,
        }
    }

    /// Update the player character's name
    pub fn update_position(&mut self, new_position: (f64, f64, f64)) {
        self.position = new_position;
    }

    /// Update the player character's health
    pub fn update_health(&mut self, new_health: i64) {
        self.health = new_health;
    }

    /// Add an animation to the player character
    pub fn add_animation(&mut self, animation: String) {
        self.animations.push(animation);
    }

    /// Remove an animation from the player character
    pub fn update_rotation(&mut self, new_rotation: (f64, f64, f64)) {
        self.rotation = new_rotation;
    }

    /// Update the player character's scale
    pub fn update_scale(&mut self, new_scale: (f64, f64, f64)) {
        self.scale = new_scale;
=======
#[allow(unused_variables, dead_code)]
trait PlayerAPI {
    fn player_move(&mut self, x: f64, y: f64, z: f64, socket: SocketRef);
    fn set_spawn(&mut self, x: f64, y: f64, z: f64, socket: SocketRef);
    fn modify_health(&mut self, health: f64, socket: SocketRef);
    fn set_health(&mut self, health: f64, socket: SocketRef);
    fn respawn(&mut self, socket: SocketRef);
    fn kill(&mut self, socket: SocketRef);
}

impl PlayerAPI for Player {
    #[allow(unused_variables)]
    fn player_move(&mut self, x: f64, y: f64, z: f64, socket: SocketRef) {
        self.transform.as_mut().expect("Failed to access location").location.expect("failed to access axis").x = x;
        self.transform.as_mut().expect("Failed to access location").location.expect("failed to access axis").y = y;
        self.transform.as_mut().expect("Failed to access location").location.expect("failed to access axis").z = z;
    }

    #[allow(unused_variables)]
    fn set_spawn(&mut self, x: f64, y: f64, z: f64, socket: SocketRef) {
    //    self.spawn.as_mut().expect("Failed to access spawn").location.expect("failed to access axis").x = x;
    //    self.spawn.as_mut().expect("Failed to access spawn").location.expect("failed to access axis").y = y;
    //    self.spawn.as_mut().expect("Failed to access spawn").location.expect("failed to access axis").z = z;
    }

    #[allow(unused_variables)]
    fn kill(&mut self, socket: SocketRef) {
    //    Send to death screen
    }

    #[allow(unused_variables)]
    fn respawn(&mut self, socket: SocketRef) {
    //    Send to spawn
    }

    #[allow(unused_variables)]
    fn set_health(&mut self, health: f64, socket: SocketRef) {
    //    self.health = health;
    }

    #[allow(unused_variables)]
    fn modify_health(&mut self, health: f64, socket: SocketRef) {
    //    self.health += health;
>>>>>>> 9030827b
    }

    /// Update the player character's accelleration
    pub fn update_acceleration(&mut self, new_acceleration: (f64, f64, f64)) {
        self.accelleration = new_acceleration;
    }

    /// Update the player character's model
    pub fn update_model(&mut self, new_model: String) {
        self.model = new_model;
    }

    /// Update the player character's texture
    pub fn update_texture(&mut self, new_texture: String) {
        self.texture = new_texture;
    }

<<<<<<< HEAD
    /// Update the player character's keybones
    pub fn update_keybones(&mut self, new_keybones: Vec<[f64; 9]>) {
        self.keybones = new_keybones;
    }
}

fn setup_listeners(socket: SocketRef, player: Arc<RwLock<Player>>) {
    let player = player.clone();
    socket.on("player_joined", move |data| {
        let mut player = player.write();
        player.name = data["name"].as_str().unwrap().to_string();
    });
=======
#[allow(unused_variables)]
fn setup_listeners(socket: SocketRef, players: Arc<RwLock<horizon_data_types::Player>>) {
    socket.on("foo", || println!("bar"));
>>>>>>> 9030827b
}<|MERGE_RESOLUTION|>--- conflicted
+++ resolved
@@ -38,7 +38,6 @@
 // Plugin Implementation
 //-----------------------------------------------------------------------------
 
-<<<<<<< HEAD
 pub type HorizonPlayer = (Character,Player);
 
 /// The player character struct
@@ -117,51 +116,6 @@
     /// Update the player character's scale
     pub fn update_scale(&mut self, new_scale: (f64, f64, f64)) {
         self.scale = new_scale;
-=======
-#[allow(unused_variables, dead_code)]
-trait PlayerAPI {
-    fn player_move(&mut self, x: f64, y: f64, z: f64, socket: SocketRef);
-    fn set_spawn(&mut self, x: f64, y: f64, z: f64, socket: SocketRef);
-    fn modify_health(&mut self, health: f64, socket: SocketRef);
-    fn set_health(&mut self, health: f64, socket: SocketRef);
-    fn respawn(&mut self, socket: SocketRef);
-    fn kill(&mut self, socket: SocketRef);
-}
-
-impl PlayerAPI for Player {
-    #[allow(unused_variables)]
-    fn player_move(&mut self, x: f64, y: f64, z: f64, socket: SocketRef) {
-        self.transform.as_mut().expect("Failed to access location").location.expect("failed to access axis").x = x;
-        self.transform.as_mut().expect("Failed to access location").location.expect("failed to access axis").y = y;
-        self.transform.as_mut().expect("Failed to access location").location.expect("failed to access axis").z = z;
-    }
-
-    #[allow(unused_variables)]
-    fn set_spawn(&mut self, x: f64, y: f64, z: f64, socket: SocketRef) {
-    //    self.spawn.as_mut().expect("Failed to access spawn").location.expect("failed to access axis").x = x;
-    //    self.spawn.as_mut().expect("Failed to access spawn").location.expect("failed to access axis").y = y;
-    //    self.spawn.as_mut().expect("Failed to access spawn").location.expect("failed to access axis").z = z;
-    }
-
-    #[allow(unused_variables)]
-    fn kill(&mut self, socket: SocketRef) {
-    //    Send to death screen
-    }
-
-    #[allow(unused_variables)]
-    fn respawn(&mut self, socket: SocketRef) {
-    //    Send to spawn
-    }
-
-    #[allow(unused_variables)]
-    fn set_health(&mut self, health: f64, socket: SocketRef) {
-    //    self.health = health;
-    }
-
-    #[allow(unused_variables)]
-    fn modify_health(&mut self, health: f64, socket: SocketRef) {
-    //    self.health += health;
->>>>>>> 9030827b
     }
 
     /// Update the player character's accelleration
@@ -179,7 +133,6 @@
         self.texture = new_texture;
     }
 
-<<<<<<< HEAD
     /// Update the player character's keybones
     pub fn update_keybones(&mut self, new_keybones: Vec<[f64; 9]>) {
         self.keybones = new_keybones;
@@ -192,9 +145,7 @@
         let mut player = player.write();
         player.name = data["name"].as_str().unwrap().to_string();
     });
-=======
 #[allow(unused_variables)]
 fn setup_listeners(socket: SocketRef, players: Arc<RwLock<horizon_data_types::Player>>) {
     socket.on("foo", || println!("bar"));
->>>>>>> 9030827b
 }