name: Docker

on:
<<<<<<< HEAD
  release:
    types: [published]
  push:
=======
  schedule:
    - cron: '44 20 * * *'
  marge:
>>>>>>> 6c388dd0
    branches: [ "main" ]
    tags: [ 'v*.*.*' ]
  pull_request:
    branches: [ "main" ]

env:
  REGISTRY: ghcr.io
  IMAGE_NAME: ${{ github.repository }}

jobs:
  build-and-push-image:
    runs-on: ubuntu-latest
    strategy:
      fail-fast: false
      matrix:
        include:
          - dockerfile: ./Dockerfile.rs
            image: ghcr.io/Stars-Beyond/horizon
          - dockerfile: ./Dockerfile.python
            image: ghcr.io/Stars-Beyond/graviton
          - dockerfile: ./Dockerfile.golang
            image: ghcr.io/Stars-Beyond/flashback

    permissions:
      contents: read
      packages: write
      id-token: write

    steps:
      - name: Checkout repository
        uses: actions/checkout@v4

      - name: Install cosign
        if: github.event_name != 'pull_request'
        uses: sigstore/cosign-installer@59acb6260d9c0ba8f4a2f9d9b48431a222b68e20
        with:
          cosign-release: 'v2.2.4'

      - name: Set up Docker Buildx
        uses: docker/setup-buildx-action@f95db51fddba0c2d1ec667646a06c2ce06100226

      - name: Log into registry ${{ env.REGISTRY }}
        if: github.event_name != 'pull_request'
        uses: docker/login-action@343f7c4344506bcbf9b4de18042ae17996df046d
        with:
          registry: ${{ env.REGISTRY }}
          username: ${{ github.actor }}
          password: ${{ secrets.GITHUB_TOKEN }}

      - name: Extract Docker metadata
        id: meta
        uses: docker/metadata-action@96383f45573cb7f253c731d3b3ab81c87ef81934
        with:
          images: ${{ matrix.image }}

      - name: Build and push Docker image
        id: build-and-push
        uses: docker/build-push-action@0565240e2d4ab88bba5387d719585280857ece09
        with:
          context: .
          file: ${{ matrix.dockerfile }}
          push: ${{ github.event_name != 'pull_request' }}
          tags: ${{ steps.meta.outputs.tags }}
          labels: ${{ steps.meta.outputs.labels }}
          cache-from: type=gha
          cache-to: type=gha,mode=max

      - name: Sign the published Docker image
        if: ${{ github.event_name != 'pull_request' }}
        env:
          TAGS: ${{ steps.meta.outputs.tags }}
          DIGEST: ${{ steps.build-and-push.outputs.digest }}
        run: echo "${TAGS}" | xargs -I {} cosign sign --yes {}@${DIGEST}
name: Docker

on:
  release:
    types: [published]
  push:
    branches: [ "main" ]
    tags: [ 'v*.*.*' ]
  pull_request:
    branches: [ "main" ]

env:
  REGISTRY: ghcr.io
  IMAGE_NAME: ${{ github.repository }}

jobs:
  build-and-push-image:
    runs-on: ubuntu-latest
    strategy:
      fail-fast: false
      matrix:
        include:
          - dockerfile: ./Dockerfile.rs
            image: ghcr.io/Stars-Beyond/horizon
          - dockerfile: ./Dockerfile.python
            image: ghcr.io/Stars-Beyond/graviton
          - dockerfile: ./Dockerfile.golang
            image: ghcr.io/Stars-Beyond/flashback

    permissions:
      contents: read
      packages: write
      id-token: write

    steps:
      - name: Checkout repository
        uses: actions/checkout@v4

      - name: Install cosign
        if: github.event_name != 'pull_request'
        uses: sigstore/cosign-installer@59acb6260d9c0ba8f4a2f9d9b48431a222b68e20
        with:
          cosign-release: 'v2.2.4'

      - name: Set up Docker Buildx
        uses: docker/setup-buildx-action@f95db51fddba0c2d1ec667646a06c2ce06100226

      - name: Log into registry ${{ env.REGISTRY }}
        if: github.event_name != 'pull_request'
        uses: docker/login-action@343f7c4344506bcbf9b4de18042ae17996df046d
        with:
          registry: ${{ env.REGISTRY }}
          username: ${{ github.actor }}
          password: ${{ secrets.GITHUB_TOKEN }}

      - name: Extract Docker metadata
        id: meta
        uses: docker/metadata-action@96383f45573cb7f253c731d3b3ab81c87ef81934
        with:
          images: ${{ matrix.image }}

      - name: Build and push Docker image
        id: build-and-push
        uses: docker/build-push-action@0565240e2d4ab88bba5387d719585280857ece09
        with:
          context: .
          file: ${{ matrix.dockerfile }}
          push: ${{ github.event_name != 'pull_request' }}
          tags: ${{ steps.meta.outputs.tags }}
          labels: ${{ steps.meta.outputs.labels }}
          cache-from: type=gha
          cache-to: type=gha,mode=max

      - name: Sign the published Docker image
        if: ${{ github.event_name != 'pull_request' }}
        env:
          TAGS: ${{ steps.meta.outputs.tags }}
          DIGEST: ${{ steps.build-and-push.outputs.digest }}
        run: echo "${TAGS}" | xargs -I {} cosign sign --yes {}@${DIGEST}<|MERGE_RESOLUTION|>--- conflicted
+++ resolved
@@ -1,15 +1,12 @@
 name: Docker
 
 on:
-<<<<<<< HEAD
   release:
     types: [published]
   push:
-=======
   schedule:
     - cron: '44 20 * * *'
   marge:
->>>>>>> 6c388dd0
     branches: [ "main" ]
     tags: [ 'v*.*.*' ]
   pull_request:
